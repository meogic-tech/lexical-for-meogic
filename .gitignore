--- conflicted
+++ resolved
@@ -4,12 +4,8 @@
 
 base-build
 build
-<<<<<<< HEAD
-=======
 coverage
->>>>>>> 4091c452
 dist
-coverage
 !scripts/npm
 .DS_Store
 .env.local
