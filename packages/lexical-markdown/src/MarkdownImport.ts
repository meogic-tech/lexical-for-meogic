/**
 * Copyright (c) Meta Platforms, Inc. and affiliates.
 *
 * This source code is licensed under the MIT license found in the
 * LICENSE file in the root directory of this source tree.
 *
 */

import type {
  ElementTransformer,
  TextFormatTransformer,
  TextMatchTransformer,
  Transformer,
} from '@lexical/markdown';
import type {LexicalNode, TextNode} from 'lexical';

import {$createCodeNode} from '@lexical/code';
import {$isListItemNode, $isListNode, ListItemNode} from '@lexical/list';
import {$isQuoteNode} from '@lexical/rich-text';
import {$findMatchingParent} from '@lexical/utils';
import {
  $createLineBreakNode,
  $createParagraphNode,
  $createTextNode,
  $getRoot,
  $getSelection,
  $isParagraphNode,
  $isTextNode,
  ElementNode,
} from 'lexical';
import {IS_APPLE_WEBKIT, IS_IOS, IS_SAFARI} from 'shared/environment';

import {PUNCTUATION_OR_SPACE, transformersByType} from './utils';

const MARKDOWN_EMPTY_LINE_REG_EXP = /^\s{0,3}$/;
<<<<<<< HEAD
=======
const CODE_BLOCK_REG_EXP = /^[ \t]*```(\w{1,10})?\s?$/;
>>>>>>> 4091c452
type TextFormatTransformersIndex = Readonly<{
  fullMatchRegExpByTag: Readonly<Record<string, RegExp>>;
  openTagsRegExp: RegExp;
  transformersByTag: Readonly<Record<string, TextFormatTransformer>>;
}>;

export function createMarkdownImport(
  transformers: Array<Transformer>,
): (markdownString: string, node?: ElementNode) => void {
  const byType = transformersByType(transformers);
  const textFormatTransformersIndex = createTextFormatTransformersIndex(
    byType.textFormat,
  );

  return (markdownString, node) => {
    const lines = markdownString.split('\n');
    const linesLength = lines.length;
    const root = node || $getRoot();
    root.clear();

    for (let i = 0; i < linesLength; i++) {
      const lineText = lines[i];
<<<<<<< HEAD
      // handle multi line parser like Codeblocks
      let isMatched = false;
      for (const elementTransformer of byType.element) {
        if (elementTransformer.getNumberOfLines) {
          const match = lineText.match(elementTransformer.regExp);
          const numberOfLines = elementTransformer.getNumberOfLines(lines, i);
          if (i + numberOfLines >= lines.length) {
            continue;
          }
          const closeMatch = lines[i + numberOfLines].match(
            elementTransformer.regExp,
          );
          const textNode = $createTextNode(
            lines.slice(i + 1, i + numberOfLines).join('\n'),
          );
          if (match && closeMatch) {
            const elementNode = $createParagraphNode();
            elementNode.append(textNode);
            root.append(elementNode);
            elementTransformer.replace(elementNode, [textNode], match, true);
            i += numberOfLines;
            isMatched = true;
            break;
          }
        }
      }
      if (isMatched) {
=======
      // Codeblocks are processed first as anything inside such block
      // is ignored for further processing
      // TODO:
      // Abstract it to be dynamic as other transformers (add multiline match option)
      const [codeBlockNode, shiftedIndex] = $importCodeBlock(lines, i, root);

      if (codeBlockNode != null) {
        i = shiftedIndex;
>>>>>>> 4091c452
        continue;
      }

      $importBlocks(
        lineText,
        root,
        byType.element,
        textFormatTransformersIndex,
        byType.textMatch,
      );
    }

    // Removing empty paragraphs as md does not really
    // allow empty lines and uses them as delimiter
    const children = root.getChildren();
    for (const child of children) {
      if (isEmptyParagraph(child) && root.getChildrenSize() > 1) {
        child.remove();
      }
    }

    if ($getSelection() !== null) {
      root.selectEnd();
    }
  };
}

function isEmptyParagraph(node: LexicalNode): boolean {
  if (!$isParagraphNode(node)) {
    return false;
  }

  const firstChild = node.getFirstChild();
  return (
    firstChild == null ||
    (node.getChildrenSize() === 1 &&
      $isTextNode(firstChild) &&
      MARKDOWN_EMPTY_LINE_REG_EXP.test(firstChild.getTextContent()))
  );
}

function $importBlocks(
  lineText: string,
  rootNode: ElementNode,
  elementTransformers: Array<ElementTransformer>,
  textFormatTransformersIndex: TextFormatTransformersIndex,
  textMatchTransformers: Array<TextMatchTransformer>,
) {
  const lineTextTrimmed = lineText.trim();
  const textNode = $createTextNode(lineTextTrimmed);
  const elementNode = $createParagraphNode();
  elementNode.append(textNode);
  rootNode.append(elementNode);

  let isMatched = false;

  for (const {regExp, replace} of elementTransformers) {
    const match = lineText.match(regExp);

    if (match) {
      isMatched = true;
      textNode.setTextContent(lineText.slice(match[0].length));
      replace(elementNode, [textNode], match, true);
      break;
    }
  }

  if (!isMatched) {
    elementNode.select(0, 0);
  }

  importTextFormatTransformers(
    textNode,
    textFormatTransformersIndex,
    textMatchTransformers,
  );

  // If no transformer found and we left with original paragraph node
  // can check if its content can be appended to the previous node
  // if it's a paragraph, quote or list
  if (elementNode.isAttached() && lineTextTrimmed.length > 0) {
    const previousNode = elementNode.getPreviousSibling();
    if (
      $isParagraphNode(previousNode) ||
      $isQuoteNode(previousNode) ||
      $isListNode(previousNode)
    ) {
      let targetNode: typeof previousNode | ListItemNode | null = previousNode;

      if ($isListNode(previousNode)) {
        const lastDescendant = previousNode.getLastDescendant();
        if (lastDescendant == null) {
          targetNode = null;
        } else {
          targetNode = $findMatchingParent(lastDescendant, $isListItemNode);
        }
      }

      if (targetNode != null && targetNode.getTextContentSize() > 0) {
        targetNode.splice(targetNode.getChildrenSize(), 0, [
          $createLineBreakNode(),
          ...elementNode.getChildren(),
        ]);
        elementNode.remove();
      }
    }
  }
}

<<<<<<< HEAD
=======
function $importCodeBlock(
  lines: Array<string>,
  startLineIndex: number,
  rootNode: ElementNode,
): [CodeNode | null, number] {
  const openMatch = lines[startLineIndex].match(CODE_BLOCK_REG_EXP);

  if (openMatch) {
    let endLineIndex = startLineIndex;
    const linesLength = lines.length;

    while (++endLineIndex < linesLength) {
      const closeMatch = lines[endLineIndex].match(CODE_BLOCK_REG_EXP);

      if (closeMatch) {
        const codeBlockNode = $createCodeNode(openMatch[1]);
        const textNode = $createTextNode(
          lines.slice(startLineIndex + 1, endLineIndex).join('\n'),
        );
        codeBlockNode.append(textNode);
        rootNode.append(codeBlockNode);
        return [codeBlockNode, endLineIndex];
      }
    }
  }

  return [null, startLineIndex];
}

>>>>>>> 4091c452
// Processing text content and replaces text format tags.
// It takes outermost tag match and its content, creates text node with
// format based on tag and then recursively executed over node's content
//
// E.g. for "*Hello **world**!*" string it will create text node with
// "Hello **world**!" content and italic format and run recursively over
// its content to transform "**world**" part
function importTextFormatTransformers(
  textNode: TextNode,
  textFormatTransformersIndex: TextFormatTransformersIndex,
  textMatchTransformers: Array<TextMatchTransformer>,
) {
  const textContent = textNode.getTextContent();
  const match = findOutermostMatch(textContent, textFormatTransformersIndex);

  if (!match) {
    // Once text format processing is done run text match transformers, as it
    // only can span within single text node (unline formats that can cover multiple nodes)
    importTextMatchTransformers(textNode, textMatchTransformers);
    return;
  }

  let currentNode, remainderNode, leadingNode;

  // If matching full content there's no need to run splitText and can reuse existing textNode
  // to update its content and apply format. E.g. for **_Hello_** string after applying bold
  // format (**) it will reuse the same text node to apply italic (_)
  if (match[0] === textContent) {
    currentNode = textNode;
  } else {
    const startIndex = match.index || 0;
    const endIndex = startIndex + match[0].length;

    if (startIndex === 0) {
      [currentNode, remainderNode] = textNode.splitText(endIndex);
    } else {
      [leadingNode, currentNode, remainderNode] = textNode.splitText(
        startIndex,
        endIndex,
      );
    }
  }

  currentNode.setTextContent(match[2]);
  const transformer = textFormatTransformersIndex.transformersByTag[match[1]];

  if (transformer) {
    for (const format of transformer.format) {
      if (!currentNode.hasFormat(format)) {
        currentNode.toggleFormat(format);
      }
    }
  }

  // Recursively run over inner text if it's not inline code
  if (!currentNode.hasFormat('code')) {
    importTextFormatTransformers(
      currentNode,
      textFormatTransformersIndex,
      textMatchTransformers,
    );
  }

  // Run over leading/remaining text if any
  if (leadingNode) {
    importTextFormatTransformers(
      leadingNode,
      textFormatTransformersIndex,
      textMatchTransformers,
    );
  }

  if (remainderNode) {
    importTextFormatTransformers(
      remainderNode,
      textFormatTransformersIndex,
      textMatchTransformers,
    );
  }
}

function importTextMatchTransformers(
  textNode_: TextNode,
  textMatchTransformers: Array<TextMatchTransformer>,
) {
  let textNode = textNode_;

  mainLoop: while (textNode) {
    for (const transformer of textMatchTransformers) {
      const match = textNode.getTextContent().match(transformer.importRegExp);

      if (!match) {
        continue;
      }

      const startIndex = match.index || 0;
      const endIndex = startIndex + match[0].length;
      let replaceNode, newTextNode;

      if (startIndex === 0) {
        [replaceNode, textNode] = textNode.splitText(endIndex);
      } else {
        [, replaceNode, newTextNode] = textNode.splitText(startIndex, endIndex);
      }

      if (newTextNode) {
        importTextMatchTransformers(newTextNode, textMatchTransformers);
      }
      transformer.replace(replaceNode, match);
      continue mainLoop;
    }

    break;
  }
}

// Finds first "<tag>content<tag>" match that is not nested into another tag
function findOutermostMatch(
  textContent: string,
  textTransformersIndex: TextFormatTransformersIndex,
): RegExpMatchArray | null {
  const openTagsMatch = textContent.match(textTransformersIndex.openTagsRegExp);

  if (openTagsMatch == null) {
    return null;
  }

  for (const match of openTagsMatch) {
    // Open tags reg exp might capture leading space so removing it
    // before using match to find transformer
    const tag = match.replace(/^\s/, '');
    const fullMatchRegExp = textTransformersIndex.fullMatchRegExpByTag[tag];
    if (fullMatchRegExp == null) {
      continue;
    }

    const fullMatch = textContent.match(fullMatchRegExp);
    const transformer = textTransformersIndex.transformersByTag[tag];
    if (fullMatch != null && transformer != null) {
      if (transformer.intraword !== false) {
        return fullMatch;
      }

      // For non-intraword transformers checking if it's within a word
      // or surrounded with space/punctuation/newline
      const {index = 0} = fullMatch;
      const beforeChar = textContent[index - 1];
      const afterChar = textContent[index + fullMatch[0].length];

      if (
        (!beforeChar || PUNCTUATION_OR_SPACE.test(beforeChar)) &&
        (!afterChar || PUNCTUATION_OR_SPACE.test(afterChar))
      ) {
        return fullMatch;
      }
    }
  }

  return null;
}

function createTextFormatTransformersIndex(
  textTransformers: Array<TextFormatTransformer>,
): TextFormatTransformersIndex {
  const transformersByTag: Record<string, TextFormatTransformer> = {};
  const fullMatchRegExpByTag: Record<string, RegExp> = {};
  const openTagsRegExp = [];
  const escapeRegExp = `(?<![\\\\])`;

  for (const transformer of textTransformers) {
    const {tag} = transformer;
    transformersByTag[tag] = transformer;
    const tagRegExp = tag.replace(/(\*|\^|\+)/g, '\\$1');
    openTagsRegExp.push(tagRegExp);

    if (IS_SAFARI || IS_IOS || IS_APPLE_WEBKIT) {
      fullMatchRegExpByTag[tag] = new RegExp(
        `(${tagRegExp})(?![${tagRegExp}\\s])(.*?[^${tagRegExp}\\s])${tagRegExp}(?!${tagRegExp})`,
      );
    } else {
      fullMatchRegExpByTag[tag] = new RegExp(
        `(?<![\\\\${tagRegExp}])(${tagRegExp})((\\\\${tagRegExp})?.*?[^${tagRegExp}\\s](\\\\${tagRegExp})?)((?<!\\\\)|(?<=\\\\\\\\))(${tagRegExp})(?![\\\\${tagRegExp}])`,
      );
    }
  }

  return {
    // Reg exp to find open tag + content + close tag
    fullMatchRegExpByTag,
    // Reg exp to find opening tags
    openTagsRegExp: new RegExp(
      (IS_SAFARI || IS_IOS || IS_APPLE_WEBKIT ? '' : `${escapeRegExp}`) +
        '(' +
        openTagsRegExp.join('|') +
        ')',
      'g',
    ),
    transformersByTag,
  };
}<|MERGE_RESOLUTION|>--- conflicted
+++ resolved
@@ -33,10 +33,7 @@
 import {PUNCTUATION_OR_SPACE, transformersByType} from './utils';
 
 const MARKDOWN_EMPTY_LINE_REG_EXP = /^\s{0,3}$/;
-<<<<<<< HEAD
-=======
 const CODE_BLOCK_REG_EXP = /^[ \t]*```(\w{1,10})?\s?$/;
->>>>>>> 4091c452
 type TextFormatTransformersIndex = Readonly<{
   fullMatchRegExpByTag: Readonly<Record<string, RegExp>>;
   openTagsRegExp: RegExp;
@@ -59,7 +56,6 @@
 
     for (let i = 0; i < linesLength; i++) {
       const lineText = lines[i];
-<<<<<<< HEAD
       // handle multi line parser like Codeblocks
       let isMatched = false;
       for (const elementTransformer of byType.element) {
@@ -87,16 +83,6 @@
         }
       }
       if (isMatched) {
-=======
-      // Codeblocks are processed first as anything inside such block
-      // is ignored for further processing
-      // TODO:
-      // Abstract it to be dynamic as other transformers (add multiline match option)
-      const [codeBlockNode, shiftedIndex] = $importCodeBlock(lines, i, root);
-
-      if (codeBlockNode != null) {
-        i = shiftedIndex;
->>>>>>> 4091c452
         continue;
       }
 
@@ -206,8 +192,6 @@
   }
 }
 
-<<<<<<< HEAD
-=======
 function $importCodeBlock(
   lines: Array<string>,
   startLineIndex: number,
@@ -237,7 +221,6 @@
   return [null, startLineIndex];
 }
 
->>>>>>> 4091c452
 // Processing text content and replaces text format tags.
 // It takes outermost tag match and its content, creates text node with
 // format based on tag and then recursively executed over node's content
