--- conflicted
+++ resolved
@@ -13,10 +13,7 @@
   PointType,
   RangeSelection,
 } from '../LexicalSelection';
-<<<<<<< HEAD
-=======
 import type {KlassConstructor, Spread} from 'lexical';
->>>>>>> 2bc303c6
 
 import invariant from 'shared/invariant';
 
